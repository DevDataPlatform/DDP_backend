--- conflicted
+++ resolved
@@ -497,20 +497,10 @@
                 "blockName": prefect_block["name"],
                 "blockData": prefect_block["data"],
                 "connectionId": airbyte_conn["connectionId"],
-<<<<<<< HEAD
                 "source": {"id": airbyte_conn["sourceId"], "name": source_name},
                 "destination": {
                     "id": airbyte_conn["destinationId"],
                     "name": destination_name,
-=======
-                "source": {
-                    "id": airbyte_conn["sourceId"],
-                    "name": source_name
-                },
-                "destination": {
-                    "id": airbyte_conn["destinationId"],
-                    "name": destination_name
->>>>>>> a53acf8e
                 },
                 "sourceCatalogId": airbyte_conn["sourceCatalogId"],
                 "syncCatalog": airbyte_conn["syncCatalog"],
@@ -518,13 +508,9 @@
                 "deploymentId": dataflow.deployment_id if dataflow else None,
                 "lastRun": prefect_service.get_last_flow_run_by_deployment_id(
                     dataflow.deployment_id
-<<<<<<< HEAD
                 )
                 if dataflow
                 else None,
-=======
-                ) if dataflow else None,
->>>>>>> a53acf8e
             }
         )
 
@@ -569,30 +555,15 @@
     destination_name = airbyte_service.get_destination(
         orguser.org.airbyte_workspace_id, airbyte_conn["destinationId"]
     )["destinationName"]
-<<<<<<< HEAD
-
-=======
-    
->>>>>>> a53acf8e
+
     res = {
         "name": org_block.display_name,
         "blockId": prefect_block["id"],
         "blockName": prefect_block["name"],
         "blockData": prefect_block["data"],
         "connectionId": airbyte_conn["connectionId"],
-<<<<<<< HEAD
         "source": {"id": airbyte_conn["sourceId"], "name": source_name},
         "destination": {"id": airbyte_conn["destinationId"], "name": destination_name},
-=======
-        "source": {
-            "id": airbyte_conn["sourceId"],
-            "name": source_name
-        },
-        "destination": {
-            "id": airbyte_conn["destinationId"],
-            "name": destination_name
-        },
->>>>>>> a53acf8e
         "sourceCatalogId": airbyte_conn["sourceCatalogId"],
         "syncCatalog": airbyte_conn["syncCatalog"],
         "status": airbyte_conn["status"],
@@ -723,13 +694,7 @@
         "blockName": airbyte_connection_block["name"],
         "blockData": airbyte_connection_block["data"],
         "connectionId": airbyte_conn["connectionId"],
-<<<<<<< HEAD
         "source": {"id": airbyte_conn["sourceId"]},
-=======
-        "source": {
-            "id": airbyte_conn["sourceId"]
-        },
->>>>>>> a53acf8e
         "destination": {
             "id": airbyte_conn["destinationId"],
         },
@@ -782,13 +747,9 @@
 
 
 @airbyteapi.post(
-<<<<<<< HEAD
     "/connections/{connection_block_id}/sync/",
     auth=auth.CanManagePipelines(),
     deprecated=True,
-=======
-    "/connections/{connection_block_id}/sync/", auth=auth.CanManagePipelines(), deprecated=True
->>>>>>> a53acf8e
 )
 def post_airbyte_sync_connection(request, connection_block_id):
     """Sync an airbyte connection in the uer organization workspace"""
