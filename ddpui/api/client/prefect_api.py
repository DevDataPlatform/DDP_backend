--- conflicted
+++ resolved
@@ -273,12 +273,8 @@
 
 
 @prefectapi.get("/flow_runs/{flow_run_id}/logs", auth=auth.CanManagePipelines())
-<<<<<<< HEAD
 def get_flow_runs_logs(
     request, flow_run_id, offset: int = 0
 ):  # pylint: disable=unused-argument
-=======
-def get_flow_runs_logs(request, flow_run_id):  # pylint: disable=unused-argument
->>>>>>> 26e72060
     """return the logs from a flow-run"""
     return prefect_service.get_flow_run_logs(flow_run_id, offset)